<?xml version="1.0" encoding="UTF-8"?>
<Wix xmlns="http://schemas.microsoft.com/wix/2006/wi"
     xmlns:util="http://schemas.microsoft.com/wix/UtilExtension">
  <!-- This is how we include wxi files -->
  <?include "parameters.wxi" ?>

  <!--
    Id="*" is to enable upgrading. * means that the product ID will be autogenerated on each build.
    Name is made of localized product name and version number.
  -->

  <Product Id="*"
           Name="!(loc.ProductName)"
           Language="1033"
           Version="$(var.VersionNumber)"
           Manufacturer="!(loc.ManufacturerName)"
           UpgradeCode="$(var.UpgradeCode)"
           Codepage="1252">

    <!--
      Define the minimum supported installer version (2.0).
      The install should be done for the whole machine not just the current user
    -->
    <Package Id="*"
             Keywords="Installer"
             Comments="!(loc.InstallerComment)"
             Description="!(loc.ProductName) $(var.DisplayVersionNumber)"
             Manufacturer="!(loc.ManufacturerName)"
             InstallScope="perMachine"
             InstallerVersion="400"
             Languages="1033"
             InstallPrivileges="elevated"
             Compressed="yes" />

    <!-- This removes entirely the previous version -->
    <Upgrade Id="$(var.UpgradeCode)">
        <UpgradeVersion OnlyDetect='no'
                        Property='PREVIOUSFOUND'
                        Minimum='1.0.0' IncludeMinimum='yes'
                        Maximum="99.99.99.99" IncludeMaximum='no'/>
    </Upgrade>

    <!-- Close application when uninstalling -->
    <util:CloseApplication Id="CloseTrayApp" 
                          CloseMessage="yes" 
                          EndSessionMessage="yes"
                          Target="ddtray.exe" 
                          ElevatedCloseMessage="yes"
                          TerminateProcess="1"
                          Timeout="1"
                          RebootPrompt="no"/>

    <!-- No need to restart Windows after the installation -->
    <Property Id="MSIRESTARTMANAGERCONTROL" Value="Disable" />

    <!-- TODO mark as hidden so the value isn't logged -->
    <Property Id="DDAGENTUSER_PASSWORD" />

        <!-- This allows downgrades, and same-version reinstalls.  Otherwise,
      same version gets installed "side by side" -->

    <MajorUpgrade
      AllowDowngrades="yes"
     />
     <PropertyRef Id="WIX_ACCOUNT_ADMINISTRATORS" />
     <PropertyRef Id="WIX_ACCOUNT_LOCALSYSTEM" />
     <PropertyRef Id="WIX_ACCOUNT_USERS" />
    <Media Id="1" Cabinet="agent.cab" EmbedCab="yes" />

    <Property Id="DDUSER" Value="ddagentuser"/>

    <Directory Id="TARGETDIR" Name="SourceDir">
      <Directory Id="ProgramFiles64Folder">
        <Directory Id="APPLICATIONROOTDIRECTORY" Name="Datadog">
          <Directory Id="PROJECTLOCATION" Name="Datadog Agent"/>
        </Directory>
      </Directory>
      <Directory Id="CommonAppDataFolder" SourceName="CommonAppData">
        <Directory Id="APPLICATIONDATADIRECTORY" Name="Datadog">
          <Component Id="conffolder" Guid="e540d2db-f443-4a98-bd72-7ab2654f4ffb">
            <CreateFolder>
                <Permission User="[WIX_ACCOUNT_ADMINISTRATORS]" GenericAll="yes" ChangePermission="yes"/>
                <Permission User="[WIX_ACCOUNT_LOCALSYSTEM]" GenericAll="yes" ChangePermission="yes"/>
                <Permission User="[DDUSER]" GenericAll="yes"  ChangePermission="yes"/>
                <Permission User="[WIX_ACCOUNT_USERS]" GenericAll="no" ChangePermission="yes"/>
            </CreateFolder>
          </Component>
        </Directory>
      </Directory>
      <Directory Id="ProgramMenuFolder">
        <Directory Id="ApplicationProgramsFolder" Name="Datadog"/>
      </Directory>
    </Directory>

    <CustomAction
        Id="LaunchApp"
        Directory="AGENT"
        Execute="immediate"
        Return="asyncNoWait"
        ExeCommand="&quot;[AGENT]ddtray.exe&quot; &quot;-launch-gui&quot;" />


    <!-- Delete application when uninstalling -->
    <!--
      RemoveFolderEx requires that we "remember" the path for uninstall.
      Read the path value and set the PROJECTLOCATION property with the value.
    -->
    <Property Id="PROJECTLOCATION">
      <RegistrySearch Key="SOFTWARE\Datadog\Datadog Agent"
                      Root="HKLM"
                      Type="raw"
                      Id="APPLICATIONROOTDIRECTORY_REGSEARCH"
                      Name="InstallPath" />
    </Property>

    <DirectoryRef Id="PROJECTLOCATION">
      <Component Id="CleanupMainApplicationFolder" Guid="096249cf-3fe7-4342-a80f-77101ceed5fe">
        <!-- We need to use APPLICATIONROOTDIRECTORY variable here or RemoveFolderEx
             will not remove on "uninstall". -->
        <RegistryValue Root="HKLM"
                       Key="SOFTWARE\Datadog\Datadog Agent"
                       Name="InstallPath"
                       Type="string"
                       Value="[PROJECTLOCATION]"/>
        <util:RemoveFolderEx On="uninstall" Property="PROJECTLOCATION"/>
      </Component>
      <!-- Register variables that will be used by the agent at startup -->
      <Component Id="RegisterConfVariables" Guid="e2423815-704d-4f29-af3b-9baf23ef03d6">
        <RegistryKey Root="HKLM"
                     Key="SOFTWARE\Datadog\Datadog Agent"
                     >


          <RegistryValue Name="api_key"
                         Type="string"
                         Value="[APIKEY]">
          </RegistryValue>
          <RegistryValue Name="tags"
                         Type="string"
                         Value="[TAGS]" >
          </RegistryValue>
          <RegistryValue Name="hostname"
                         Type="string"
                         Value="[HOSTNAME]" >
                       </RegistryValue>
           <RegistryValue Name="proxy_host"
                         Type="string"
                         Value="[PROXY_HOST]">
                       </RegistryValue>
          <RegistryValue Name="proxy_port"
                         Type="string"
                         Value="[PROXY_PORT]" >
                       </RegistryValue>
          <RegistryValue Name="proxy_user"
                         Type="string"
                         Value="[PROXY_USER]">
                       </RegistryValue>
          <RegistryValue Name="proxy_password"
                         Type="string"
                         Value="[PROXY_PASSWORD]" >
                       </RegistryValue>
          <RegistryValue Name="logs_enabled"
                         Type="string"
                         Value="[LOGS_ENABLED]">
                       </RegistryValue>
          <RegistryValue Name="apm_enabled"
                         Type="string"
                         Value="[APM_ENABLED]" >
                       </RegistryValue>
          <RegistryValue Name="process_enabled"
                         Type="string"
                         Value="[PROCESS_ENABLED]">
                         </RegistryValue>
          <RegistryValue Name="cmd_port"
                         Type="string"
                         Value="[CMD_PORT]" >
                       </RegistryValue>

        </RegistryKey>

      </Component>
    </DirectoryRef>

    <!-- Let's ship our dist folder with the service and gui executables -->
    <DirectoryRef Id="PROJECTLOCATION">
      <!-- put the agent in the embedded folder so that it can find the python DLLS -->
      <Directory Id="DIST" Name="embedded">
        <!-- Windows service declaration for Datadog Agent -->
        <Component Id="DATADOGAGENTSERVICE" Guid="BCFAD885-5C69-49D3-99CB-494D14E87AAE">
          <File Id="agent.exe"
                Name="agent.exe"
                Vital="yes"
                KeyPath="yes"
                DiskId="1"
                Source="$(var.BinFiles)/agent.exe"/>
          
          <ServiceInstall Id="DatadogServiceInstaller"
                          DisplayName="!(loc.ServiceDisplayName)"
                          Description="!(loc.ServiceDescription)"
                          Name="DatadogAgent"
                          ErrorControl="ignore"
                          Start="auto"
                          Type="ownProcess"
                          Vital="yes"
                          Interactive="no"
                          Account=".\ddagentuser"
                          Password="[DDAGENTUSER_PASSWORD]">
            <ServiceConfig DelayedAutoStart="yes" OnInstall="yes" OnReinstall ="yes" />
            <util:ServiceConfig
              FirstFailureActionType='restart'
              SecondFailureActionType='restart'
              ThirdFailureActionType='restart'
              RestartServiceDelayInSeconds='30'
              ResetPeriodInDays='1'/>
            <ServiceDependency Id="winmgmt" />
          </ServiceInstall>
          <ServiceControl Id="DatadogStartService"
                          Name="DatadogAgent"
                          Start="install"
                          Stop="both"
                          Remove="uninstall"
                          Wait="no" />
          <RemoveFolder Id="APPLICATIONROOTDIRECTORY" On="uninstall" />
          <!-- The "Name" field must match the argument to eventlog.Open() -->
          <util:EventSource Log="Application" Name="DatadogAgent"
                EventMessageFile="[DIST]agent.exe"
                SupportsErrors="yes"
                SupportsInformationals="yes"
                SupportsWarnings="yes"/>



        </Component>
      </Directory>
      <Directory Id="BIN" Name="bin">
        <Directory Id="AGENT" Name="agent">
          <!-- Windows service declaration for APM agent -->
          <Component Id="DATADOGAPMSERVICE" Guid="a8e611fa-aedb-4c16-969c-bb827af0bd53">
            <File Id="trace_agent.exe"
                Name="trace-agent.exe"
                Vital="yes"
                KeyPath="yes"
                DiskId="1"
                Source="$(var.InstallDir)/bin/agent/trace-agent.exe"/>
            <ServiceInstall Id="DatadogAPMServiceInstaller"
                            DisplayName="!(loc.ServiceApmDisplayName)"
                            Description="!(loc.ServiceApmDescription)"
                            Name="datadog-trace-agent"
                            ErrorControl="ignore"
                            Start="demand"
                            Type="ownProcess"
                            Vital="yes"
                            Interactive="no"
                            Account="LocalSystem"
                            Arguments="--config=c:\programdata\datadog\datadog.yaml" >
              <ServiceConfig DelayedAutoStart="yes" OnInstall="yes" OnReinstall ="yes" />
              <util:ServiceConfig
                FirstFailureActionType='restart'
                SecondFailureActionType='restart'
                ThirdFailureActionType='restart'
                RestartServiceDelayInSeconds='30'
                ResetPeriodInDays='1'/>
              <ServiceDependency Id="datadogagent" />
            </ServiceInstall>
            <ServiceControl Id="DatadogAPMStartService"
                            Name="datadog-trace-agent"
                            Start="install"
                            Stop="both"
                            Remove="uninstall"
                            Wait="no" />
            <!-- The "Name" field must match the argument to eventlog.Open() -->
            <util:EventSource Log="Application" Name="datadog-trace-agent"
                    EventMessageFile="[AGENT]trace-agent.exe"
                    SupportsErrors="yes"
                    SupportsInformationals="yes"
                    SupportsWarnings="yes"/>
          </Component>
          <!-- Windows service declaration for Process agent -->
          <Component Id="DATADOGPROCESSSERVICE" Guid="3b119795-ddf8-44eb-9d53-301f7186e2f3">
            <File Id="process_agent.exe"
                Name="process-agent.exe"
                Vital="yes"
                KeyPath="yes"
                DiskId="1"
                Source="$(var.InstallDir)/bin/agent/process-agent.exe"/>
            <ServiceInstall Id="DatadogProcessServiceInstaller"
                            DisplayName="!(loc.ServiceProcessDisplayName)"
                            Description="!(loc.ServiceProcessDescription)"
                            Name="datadog-process-agent"
                            ErrorControl="ignore"
                            Start="demand"
                            Type="ownProcess"
                            Vital="yes"
                            Interactive="no"
                            Account="LocalSystem"
                            Arguments="--config=c:\programdata\datadog\datadog.yaml" >
              <ServiceConfig DelayedAutoStart="yes" OnInstall="yes" OnReinstall ="yes" />
              <util:ServiceConfig
                FirstFailureActionType='restart'
                SecondFailureActionType='restart'
                ThirdFailureActionType='restart'
                RestartServiceDelayInSeconds='30'
                ResetPeriodInDays='1'/>
                <ServiceDependency Id="datadogagent" />
            </ServiceInstall>
            <ServiceControl Id="DatadogProcessStartService"
                            Name="datadog-process-agent"
                            Start="install"
                            Stop="both"
                            Remove="uninstall"
                            Wait="no" />
            <!-- The "Name" field must match the argument to eventlog.Open() -->
            <util:EventSource Log="Application" Name="datadog-process-agent"
                    EventMessageFile="[AGENT]process-agent.exe"
                    SupportsErrors="yes"
                    SupportsInformationals="yes"
                    SupportsWarnings="yes"/>
          </Component>

        </Directory>
      </Directory>
    </DirectoryRef>

    <!-- Datadog Agent specific directory definitions -->
    <DirectoryRef Id="ApplicationProgramsFolder">
      <Component Id="ApplicationShortcut" Guid="05206095-f4a0-4bb7-9ebd-80c7488dd7f9">
        <Shortcut Id="ApplicationStartMenuShortcut"
                  Name="Datadog Agent Manager"
                  Description="Manage your Datadog Agent"
                  Target="[AGENT]ddtray.exe"
                  Arguments= "&quot;-launch-gui&quot;"
                  WorkingDirectory="AGENT"/>

        <RemoveFolder Id="ApplicationProgramsFolder" On="uninstall"/>
        <RegistryValue Root="HKCU"
                       Key="Software\Microsoft\Datadog"
                       Name="installed"
                       Type="integer"
                       Value="1"
                       KeyPath="yes"/>
      </Component>
    </DirectoryRef>

    <Property Id="TUFMETALOCATION">
      <RegistrySearch Root="HKLM"
                      Key="SOFTWARE\Datadog\Datadog Agent"
                      Type="raw"
                      Id="TUFMETADIRECTORY_REGSEARCH"
                      Name="TufMetaPath" />
    </Property>

    <DirectoryRef Id="APPLICATIONDATADIRECTORY">
      <Component Id="datadog.yaml.example"
                 Guid="83461594-01AC-11E2-BE35-37EC6088709B"
                 NeverOverwrite="yes"
                 Permanent="yes">
        <File Id="datadog.yaml.example"
            Name="datadog.yaml"
            Source="$(var.EtcFiles)\datadog.yaml.example"/>
      </Component>
      

      <Directory Id="checks.d" Name="checks.d">
        <Component Id="checks.d"
                   Guid="92cbe7e0-e72c-42c4-9353-741d94b63495"
                   Location="either">
          <CreateFolder/>
        </Component>
      </Directory>

      <Directory Id="EXAMPLECONFSLOCATION" Name= "conf.d">
        <Component Id="conf.d"
                   Guid="54fcfacb-726b-46e3-a699-ec19258a24be"
                   Permanent="yes"
                   Location="either"
                   NeverOverwrite="yes">
          <CreateFolder>
              <Permission User="[WIX_ACCOUNT_ADMINISTRATORS]" GenericAll="yes" ChangePermission="yes"/>
              <Permission User="[WIX_ACCOUNT_LOCALSYSTEM]" GenericAll="yes" ChangePermission="yes"/>
              <Permission User="[WIX_ACCOUNT_USERS]" GenericAll="no" ChangePermission="yes"/>
              <Permission User="[DDUSER]" GenericAll="yes"  ChangePermission="yes"/>
          </CreateFolder>
        </Component>
      </Directory>

      <Directory Id="logs" Name="logs">
        <Component Id="logs"
                   Guid="e194d05a-6dc7-40be-a626-6a15b43c456b"
                   Permanent="yes"
                   Location="either"
                   NeverOverwrite="yes">
            <CreateFolder>
                <Permission User="[WIX_ACCOUNT_ADMINISTRATORS]" GenericAll="yes" ChangePermission="yes"/>
                <Permission User="[WIX_ACCOUNT_LOCALSYSTEM]" GenericAll="yes" ChangePermission="yes"/>
                <Permission User="[WIX_ACCOUNT_USERS]" GenericAll="no" ChangePermission="yes"/>
                <Permission User="[DDUSER]" GenericAll="yes"  ChangePermission="yes"/>
            </CreateFolder>
     
        </Component>
      </Directory>

      <Directory Id="TUFMETALOCATION" Name="repositories">
         <Component Id="CleanupTUFMetaFolder" Guid="2031779f-2616-4eea-ac09-42ce47e07cc2">
           <!-- We need to use TUFMETALOCATION variable here or RemoveFolderEx
                will not remove on "install". -->
           <RegistryValue Root="HKLM"
                          Key="SOFTWARE\Datadog\Datadog Agent"
                          Name="TufMetaPath"
                          Type="string"
                          Value="[TUFMETALOCATION]" />
            <util:RemoveFolderEx On="uninstall" Property="TUFMETALOCATION" />
         </Component>

         <Directory Id="cache" Name="cache">
           <Component Id="cache"
                      Guid="cdcbdd55-fe32-4b68-a1a5-bb0635da0ba1"
                      Location="either">
             <CreateFolder/>
           </Component>
         </Directory>
         <Directory Id="public_integrations_core" Name="public-integrations-core">
           <Directory Id="metadata" Name="metadata">
             <Directory Id="current" Name="current">
               <Component Id="current_metadata"
                          Guid="0ce7cd2c-5ce1-44bf-ac42-965f3f74ef78"
                          Location="either">
                 <CreateFolder/>
               </Component>
               <Component Id="root.json"
                          Guid="f77002ee-be92-4304-ada7-e93cf011d16e"
                          NeverOverwrite="yes"
                          Permanent="yes">
                 <File Id="root.json"
                       Name="root.json"
                       Source="$(var.EtcFiles)\root.json"/>
               </Component>
             </Directory>
             <Directory Id="previous" Name="previous">
               <Component Id="previous_metadata"
                          Guid="4d80f73b-b84c-41b2-bbc4-b374ae4d3eba"
                          Location="either">
                 <CreateFolder/>
               </Component>
             </Directory>
           </Directory>
         </Directory>
      </Directory>
    </DirectoryRef>

    <InstallExecuteSequence>
      <Custom Action='adddduser' Before='CreateFolders'> NOT (REMOVE = "ALL") </Custom>
      <Custom Action='addsecretuser' Before='InstallFiles'> NOT (REMOVE = "ALL") </Custom>
      <Custom Action='delsecretuser' After='DeleteServices'> (NOT UPGRADINGPRODUCTCODE) AND (REMOVE="ALL")</Custom>
      <Custom Action='deldduser' After='DeleteServices'> (NOT UPGRADINGPRODUCTCODE) AND (REMOVE="ALL")</Custom>
      <Custom Action='verifyregperms' After='adddduser'> NOT (REMOVE = "ALL") </Custom>
      <Custom Action='enableservices' Before='InstallFinalize'> NOT (REMOVE = "ALL") </Custom>

      <Custom Action='InstallationRollback' After='addsecretuser' />
      <Custom Action='SetRollbackState' Before='InstallationRollback' />
      
    </InstallExecuteSequence>

    <!-- Set the components defined in our fragment files that will be used for our feature  -->
    <Feature Id="MainApplication" Title="Datadog Agent" Level="1" ConfigurableDirectory="APPLICATIONROOTDIRECTORY">
      <ComponentRef Id="conffolder" />
      <ComponentGroupRef Id="ProjectDir" />
      <ComponentRef Id="datadog.yaml.example" />
      <ComponentRef Id="logs" />
      <ComponentRef Id="conf.d" />
      <ComponentRef Id="checks.d" />
      <ComponentRef Id="cache" />
      <ComponentRef Id="current_metadata" />
      <ComponentRef Id="previous_metadata" />
      <ComponentRef Id="root.json" />
      <ComponentRef Id="ApplicationShortcut" />
      <ComponentRef Id="DATADOGAGENTSERVICE" />
      <ComponentRef Id="DATADOGAPMSERVICE" />
      <ComponentRef Id="DATADOGPROCESSSERVICE" />
      <ComponentGroupRef Id="ExtraEXAMPLECONFSLOCATION" />
      <ComponentRef Id="CleanupMainApplicationFolder" />
      <ComponentRef Id="CleanupTUFMetaFolder" />
      <ComponentRef Id="RegisterConfVariables" />
    </Feature>

    <!-- UI Stuff: 100% Omnibus Generated -->
    <Icon Id="project.ico" SourceFile="Resources\assets\project_16x16.ico"/>
    <Property Id="ARPPRODUCTICON" Value="project.ico" />
    <Property Id="ARPHELPLINK" Value="https://datadoghq.com/" />
    <Property Id="WIXUI_INSTALLDIR" Value="<%= wix_install_dir %>" />

    <UIRef Id="ProjectUI_InstallDir"/>
    <UI Id="ProjectUI_InstallDir">
      <UIRef Id="WixUI_Common"/>
      <UIRef Id="WixUI_ErrorProgressText" />
      <Property Id="DefaultUIFont">DlgFont8</Property>
      <TextStyle Id="WixUI_Font_Normal_White" FaceName="Tahoma" Size="8" Red="255" Green="255" Blue="255" />
      <TextStyle Id="WixUI_Font_Bigger_White" FaceName="Tahoma" Size="12" Red="255" Green="255" Blue="255" />
      <TextStyle Id="WixUI_Font_Title_White" FaceName="Tahoma" Size="9" Bold="yes" Red="255" Green="255" Blue="255" />

      <TextStyle Id="TahomaHeader" FaceName="Tahoma" Size="18" Bold="yes" />
      <TextStyle Id="TahomaNormal" FaceName="Tahoma" Size="8" />

      <TextStyle Id="DlgFont8" FaceName="Tahoma" Size="8" />
      <TextStyle Id="DlgFontBold8" FaceName="Tahoma" Size="8" Bold="yes" />
      <TextStyle Id="Verdana13Bold" FaceName="Verdana" Size="13" Bold="yes" />

      <TextStyle Id="WixUI_Font_Normal" FaceName="Tahoma" Size="8" />
      <TextStyle Id="WixUI_Font_Bigger" FaceName="Tahoma" Size="12" />
      <TextStyle Id="WixUI_Font_Title" FaceName="Tahoma" Size="9" Bold="yes" />


      <Publish Dialog="ExitDialog"
          Control="Finish"
          Event="DoAction"
          Value="LaunchApp">
          WIXUI_EXITDIALOGOPTIONALCHECKBOX = 1 and NOT Installed
      </Publish>
      <?include Resources\assets\apikeydlg.wxi ?>
      <DialogRef Id="ErrorDlg" />
      <DialogRef Id="FatalError" />
      <DialogRef Id="FilesInUse" />
      <DialogRef Id="MsiRMFilesInUse" />
      <DialogRef Id="PrepareDlg" />
      <DialogRef Id="ProgressDlg" />
      <DialogRef Id="ResumeDlg" />
      <DialogRef Id="UserExit" />
      <DialogRef Id="WelcomeDlg" />
      <DialogRef Id="ApiKeyDlg"/>
      <DialogRef Id="LicenseAgreementDlg"/>

      <DialogRef Id="MaintenanceWelcomeDlg"/>
      <DialogRef Id="MaintenanceTypeDlg"/>
      <DialogRef Id="ResumeDlg"/>



      <Publish Dialog="WelcomeDlg" Control="Next" Event="NewDialog" Value="LicenseAgreementDlg">NOT Installed</Publish>

      <Publish Dialog="LicenseAgreementDlg" Control="Next" Event="NewDialog" Value="ApiKeyDlg">NOT PREVIOUSFOUND</Publish>
      <Publish Dialog="LicenseAgreementDlg" Control="Next" Event="NewDialog" Value="VerifyReadyDlg">PREVIOUSFOUND</Publish>

      <Publish Dialog="LicenseAgreementDlg" Control="Back" Event="NewDialog" Value="WelcomeDlg">NOT Installed</Publish>

      <Publish Dialog="ExitDialog" Control="Finish" Event="EndDialog" Value="Return" Order="3">1</Publish>
      <Publish Dialog="VerifyReadyDlg" Control="Back" Event="NewDialog" Value="ApiKeyDlg">NOT PREVIOUSFOUND</Publish>
      <Publish Dialog="VerifyReadyDlg" Control="Back" Event="NewDialog" Value="LicenseAgreementDlg">PREVIOUSFOUND</Publish>

      <Publish Dialog="MaintenanceWelcomeDlg" Control="Next" Event="NewDialog" Value="MaintenanceTypeDlg">1</Publish>

      <Publish Dialog="MaintenanceTypeDlg" Control="Back" Event="NewDialog" Value="MaintenanceWelcomeDlg">1</Publish>

      <Publish Dialog="MaintenanceTypeDlg" Control="RepairButton" Event="NewDialog" Value="ApiKeyDlg">NOT APIKEY</Publish>
      <Publish Dialog="MaintenanceTypeDlg" Control="RepairButton" Event="NewDialog" Value="VerifyReadyDlg">APIKEY</Publish>

      <Publish Dialog="MaintenanceTypeDlg" Control="RemoveButton" Event="NewDialog" Value="VerifyReadyDlg">1</Publish>

      <AdminUISequence>
        <Show Dialog="FatalError" OnExit="error" />
        <Show Dialog="UserExit" OnExit="cancel" />
        <Show Dialog="ExitDialog" OnExit="success" />
        <Show Dialog="MaintenanceWelcomeDlg" After="CostFinalize" />
        <Show Dialog ="ProgressDlg" After="MaintenanceWelcomeDlg" />
      </AdminUISequence>
      <InstallUISequence>
        <Show Dialog="FatalError" OnExit="error" />
        <Show Dialog="UserExit" OnExit="cancel" />
        <Show Dialog="ExitDialog" OnExit="success" />

        <Show Dialog="WelcomeDlg" After="MigrateFeatureStates"><![CDATA[NOT Installed]]></Show>
        <Show Dialog="MaintenanceWelcomeDlg" Before="ProgressDlg" >Installed AND NOT RESUME AND NOT Preselected AND NOT PATCH</Show>

        <!--
        <Show Dialog="ResumeDlg" After="WelcomeDlg"><![CDATA[Installed AND (RESUME OR Preselected)]]></Show>
        -->
        <!--
        <Show Dialog="MaintenanceWelcomeDlg" After="ResumeDlg"><![CDATA[Installed AND NOT RESUME AND NOT Preselected]]></Show>
        <Show Dialog="ProgressDlg" After="MaintenanceWelcomeDlg" />
        -->
      </InstallUISequence>
    </UI>
    <Property Id="WIXUI_EXITDIALOGOPTIONALCHECKBOXTEXT"
                  Value="!(loc.LaunchAgentManager)" />


    <WixVariable Id="WixUILicenseRtf" Value="Resources\assets\LICENSE.rtf" />
    <WixVariable Id="WixUIDialogBmp" Value="Resources\assets\dialog_background.bmp" />
    <WixVariable Id="WixUIBannerBmp" Value="Resources\assets\banner_background.bmp" />

<<<<<<< HEAD
   <Binary Id="BannerBmp" SourceFile="Resources\assets\banner_background.bmp" />
=======
    <CustomAction Id='enableservices' BinaryKey='wixcadll' DllEntry='EnableServicesForDDUser' Execute='deferred' Return='check'/>
    <CustomAction Id='adddduser' BinaryKey='wixcadll' DllEntry='CreateOrUpdateDDUser' Execute='immediate' Return='check'/>
    <CustomAction Id='deldduser' BinaryKey='wixcadll' DllEntry='RemoveDDUser' Execute='immediate' Return='check'/>
    <CustomAction Id='addsecretuser' BinaryKey='wixcadll' DllEntry='AddDatadogSecretUser' Execute='immediate' Return='check'/>
    <CustomAction Id='delsecretuser' BinaryKey='wixcadll' DllEntry='RemoveDatadogSecretUser' Execute='immediate' Return='check'/>
    <CustomAction Id='verifyregperms' BinaryKey='wixcadll' DllEntry='VerifyDatadogRegistryPerms' Execute='immediate' Return='check'/>
    <CustomAction Id='InstallationRollback' BinaryKey='wixcadll' DllEntry='RollbackInstallation' Execute='rollback' />
    <CustomAction Id='SetRollbackState' Property='InstallationRollback' Value="DDUSERCREATED=[DDUSERCREATED];SECRETUSERCREATED=[SECRETUSERCREATED];SCRETPASSWORDWRITTEN=[SECRETPASSWORDWRITTEN]" />
    <!-- the following custom action is a testing custom action.  Set WIXFAILWHENDEFERRED=1 on the command line, and it will FirstFailureActionType   
         the install at the end, to allow for testing of rollback -->
    <CustomActionRef Id="WixFailWhenDeferred" />
  
    <Binary Id='wixcadll' SourceFile='$(var.BinFiles)\customaction.dll'/>
    
    <Binary Id="BannerBmp" SourceFile="Resources\assets\banner_background.bmp" />
>>>>>>> f2e83297
    <Binary Id="BackgroundBmp" SourceFile="Resources\assets\dialog_background.bmp" />
    
    <Property Id="ShortCompanyName" Value="!(loc.CompanyNameShort)" />

  </Product>
</Wix><|MERGE_RESOLUTION|>--- conflicted
+++ resolved
@@ -586,9 +586,6 @@
     <WixVariable Id="WixUIDialogBmp" Value="Resources\assets\dialog_background.bmp" />
     <WixVariable Id="WixUIBannerBmp" Value="Resources\assets\banner_background.bmp" />
 
-<<<<<<< HEAD
-   <Binary Id="BannerBmp" SourceFile="Resources\assets\banner_background.bmp" />
-=======
     <CustomAction Id='enableservices' BinaryKey='wixcadll' DllEntry='EnableServicesForDDUser' Execute='deferred' Return='check'/>
     <CustomAction Id='adddduser' BinaryKey='wixcadll' DllEntry='CreateOrUpdateDDUser' Execute='immediate' Return='check'/>
     <CustomAction Id='deldduser' BinaryKey='wixcadll' DllEntry='RemoveDDUser' Execute='immediate' Return='check'/>
@@ -604,7 +601,6 @@
     <Binary Id='wixcadll' SourceFile='$(var.BinFiles)\customaction.dll'/>
     
     <Binary Id="BannerBmp" SourceFile="Resources\assets\banner_background.bmp" />
->>>>>>> f2e83297
     <Binary Id="BackgroundBmp" SourceFile="Resources\assets\dialog_background.bmp" />
     
     <Property Id="ShortCompanyName" Value="!(loc.CompanyNameShort)" />
