--- conflicted
+++ resolved
@@ -10,6 +10,8 @@
 
 import (
 	"path/filepath"
+
+	"github.com/DataDog/datadog-agent/pkg/util/winutil"
 )
 
 const (
@@ -26,22 +28,9 @@
 func authorizedUser() bool {
 	// TODO: implement something useful
 	return true
-<<<<<<< HEAD
-=======
 }
 
 func isIntegrationUser() bool {
 	elevated, _ := winutil.IsProcessElevated()
 	return elevated
-}
-
-func getTUFPipCachePath() (string, error) {
-	if _, err := os.Stat(tufPipCachePath); err != nil {
-		if os.IsNotExist(err) {
-			return tufPipCachePath, err
-		}
-	}
-
-	return tufPipCachePath, nil
->>>>>>> dd999a4a
 }